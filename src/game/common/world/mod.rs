mod world;
mod chunk;
pub mod material;
mod simulator;
pub mod entity;
pub mod mesh;
<<<<<<< HEAD
pub mod particle;
=======
pub mod rigidbody;
>>>>>>> 52b06309

pub mod gen;

pub use world::*;
pub use chunk::*;<|MERGE_RESOLUTION|>--- conflicted
+++ resolved
@@ -4,11 +4,8 @@
 mod simulator;
 pub mod entity;
 pub mod mesh;
-<<<<<<< HEAD
 pub mod particle;
-=======
 pub mod rigidbody;
->>>>>>> 52b06309
 
 pub mod gen;
 
